#include <stdio.h>

#include "debug.h"
#include "object.h"
#include "value.h"

void disassemble_chunk(Chunk *chunk, const char *name) {
    printf("== %s ==\n", name);
    for (int offset = 0; offset < chunk->count;) {
        offset = disassemble_instruction(chunk, offset);
    }
}

static int constant_instruction(const char *name, Chunk *chunk, int offset) {
    uint8_t constant = chunk->code[offset + 1];
    printf("%-16s %4d '", name, constant);
    print_value(chunk->constants.values[constant]);
    printf("'\n");
    return offset + 2;
}

static int invoke_instruction(const char *name, Chunk *chunk, int offset) {
    uint8_t constant = chunk->code[offset + 1];
    uint8_t arg_count = chunk->code[offset + 2];
    printf("%-16s (%d args) %4d '", name, arg_count, constant);
    print_value(chunk->constants.values[constant]);
    printf("'\n");
    return offset + 3;
}

static int simple_instruction(const char *name, int offset) {
    printf("%s\n", name);
    return offset + 1;
}

static int byte_instruction(const char *name, Chunk *chunk, int offset) {
    uint8_t slot = chunk->code[offset + 1];
    printf("%-16s %4d\n", name, slot);
    return offset + 2;
}

static int jump_instruction(const char *name, int sign, Chunk *chunk, int offset) {
    uint16_t jump = (uint16_t)(chunk->code[offset + 1] << 8);
    jump |= chunk->code[offset + 2];
    printf("%-16s %4d -> %d\n", name, offset, offset + 3 + sign * jump);
    return offset + 3;
}

int disassemble_instruction(Chunk *chunk, int offset) {
    printf("%04d ", offset);

    if (offset > 0 && chunk->lines[offset] == chunk->lines[offset-1]) {
        printf("   | ");
    } else {
        printf("%4d ", chunk->lines[offset]);
    }

    uint8_t instruction = chunk->code[offset];
    switch (instruction) {
        case OP_CONSTANT:
            return constant_instruction("OP_CONSTANT", chunk, offset);
        case OP_NIL:
            return simple_instruction("OP_NIL", offset);
        case OP_TRUE:
            return simple_instruction("OP_TRUE", offset);
        case OP_FALSE:
            return simple_instruction("OP_FALSE", offset);
        case OP_POP:
            return simple_instruction("OP_POP", offset);
        case OP_GET_LOCAL:
            return byte_instruction("OP_GET_LOCAL", chunk, offset);
        case OP_SET_LOCAL:
            return byte_instruction("OP_SET_LOCAL", chunk, offset);
        case OP_GET_GLOBAL:
            return constant_instruction("OP_GET_GLOBAL", chunk, offset);
        case OP_DEFINE_GLOBAL:
            return constant_instruction("OP_DEFINE_GLOBAL", chunk, offset);
        case OP_SET_GLOBAL:
            return constant_instruction("OP_SET_GLOBAL", chunk, offset);
        case OP_GET_UPVALUE:
            return byte_instruction("OP_GET_UPVALUE", chunk, offset);
        case OP_SET_UPVALUE:
            return byte_instruction("OP_SET_UPVALUE", chunk, offset);
        case OP_GET_PROPERTY:
            return constant_instruction("OP_GET_PROPERTY", chunk, offset);
        case OP_SET_PROPERTY:
            return constant_instruction("OP_SET_PROPERTY", chunk, offset);
        case OP_GET_SUPER:
            return constant_instruction("OP_GET_SUPER", chunk, offset);
        case OP_EQUAL:
            return simple_instruction("OP_EQUAL", offset);
        case OP_GREATER:
            return simple_instruction("OP_GREATER", offset);
        case OP_LESS:
            return simple_instruction("OP_LESS", offset);
        case OP_ADD:
            return simple_instruction("OP_ADD", offset);
        case OP_SUBTRACT:
            return simple_instruction("OP_SUBTRACT", offset);
        case OP_MULTIPLY:
            return simple_instruction("OP_MULTIPLY", offset);
        case OP_DIVIDE:
            return simple_instruction("OP_DIVIDE", offset);
        case OP_NOT:
            return simple_instruction("OP_NOT", offset);
        case OP_NEGATE:
            return simple_instruction("OP_NEGATE", offset);
        case OP_PRINT:
            return simple_instruction("OP_PRINT", offset);
        case OP_JUMP:
            return jump_instruction("OP_JUMP", 1, chunk, offset);
        case OP_JUMP_IF_FALSE:
            return jump_instruction("OP_JUMP_IF_FALSE", 1, chunk, offset);
        case OP_LOOP:
            return jump_instruction("OP_LOOP", -1, chunk, offset);
        case OP_CALL:
            return byte_instruction("OP_CALL", chunk, offset);
        case OP_INVOKE:
            return invoke_instruction("OP_INVOKE", chunk, offset);
        case OP_SUPER_INVOKE:
            return invoke_instruction("OP_SUPER_INVOKE", chunk, offset);
        case OP_CLOSURE: {
            offset++;
            uint8_t constant = chunk->code[offset++];
            printf("%-16s %4d ", "OP_CLOSURE", constant);
            print_value(chunk->constants.values[constant]);
            printf("\n");

            ObjFunction* function = AS_FUNCTION(chunk->constants.values[constant]);
            for (int j = 0; j < function->upvalue_count; j++) {
                int isLocal = chunk->code[offset++];
                int index = chunk->code[offset++];
                printf("%04d      |                     %s %d\n", offset - 2, isLocal ? "local" : "upvalue", index);
            }

            return offset;
        }
        case OP_CLOSE_UPVALUE:
            return simple_instruction("OP_CLOSE_UPVALUE", offset);
        case OP_RETURN:
            return simple_instruction("OP_RETURN", offset);
        case OP_CLASS:
            return constant_instruction("OP_CLASS", chunk, offset);
        case OP_INHERIT:
            return simple_instruction("OP_INHERIT", offset);
        case OP_METHOD:
            return constant_instruction("OP_METHOD", chunk, offset);
<<<<<<< HEAD
        case OP_MOD:
            return simple_instruction("OP_MOD", offset);
=======
        case OP_NEW_LIST:
            return simple_instruction("OP_NEW_LIST", offset);
        case OP_GET_LIST:
            return simple_instruction("OP_GET_LIST", offset);
        case OP_SET_LIST:
            return simple_instruction("OP_SET_LIST", offset);
>>>>>>> d2715b32
        default:
            printf("Unknown opcode %d\n", instruction);
            return offset + 1;
    }
}<|MERGE_RESOLUTION|>--- conflicted
+++ resolved
@@ -145,17 +145,14 @@
             return simple_instruction("OP_INHERIT", offset);
         case OP_METHOD:
             return constant_instruction("OP_METHOD", chunk, offset);
-<<<<<<< HEAD
-        case OP_MOD:
-            return simple_instruction("OP_MOD", offset);
-=======
         case OP_NEW_LIST:
             return simple_instruction("OP_NEW_LIST", offset);
         case OP_GET_LIST:
             return simple_instruction("OP_GET_LIST", offset);
         case OP_SET_LIST:
             return simple_instruction("OP_SET_LIST", offset);
->>>>>>> d2715b32
+        case OP_MOD:
+            return simple_instruction("OP_MOD", offset);
         default:
             printf("Unknown opcode %d\n", instruction);
             return offset + 1;
